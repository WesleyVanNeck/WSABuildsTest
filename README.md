--- conflicted
+++ resolved
@@ -1,13 +1,7 @@
 <div align="center">
 
-<<<<<<< HEAD
-###### DO NOT FORK
+`DO NOT FORK`
 </div>
-=======
-:warning: For fork developers: Please detach the fork from [upstream](https://github.com/LSPosed/MagiskOnWSALocal) before building with Actions, Github will count the forked Actions usage to the upstream repository, which means if a forked repository abuses Actions, the repository that gets disabled will be upstream. We are not against forks, but please detach them from our repository. If you do not make changes one day after receiving the detachment request, our organization will ban you.
-
-## Support for generating from these systems
->>>>>>> c770a2ba
 
 # MagiskOnWSA (also includes Google Play Services)
 
