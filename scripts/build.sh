#!/bin/bash
#
# This file is part of MagiskOnWSALocal.
#
# MagiskOnWSALocal is free software: you can redistribute it and/or modify
# it under the terms of the GNU Affero General Public License as
# published by the Free Software Foundation, either version 3 of the
# License, or (at your option) any later version.
#
# MagiskOnWSALocal is distributed in the hope that it will be useful,
# but WITHOUT ANY WARRANTY; without even the implied warranty of
# MERCHANTABILITY or FITNESS FOR A PARTICULAR PURPOSE.  See the
# GNU Affero General Public License for more details.
#
# You should have received a copy of the GNU Affero General Public License
# along with MagiskOnWSALocal.  If not, see <https://www.gnu.org/licenses/>.
#
# Copyright (C) 2022 LSPosed Contributors
#

if [ ! "$BASH_VERSION" ]; then
    echo "Please do not use sh to run this script, just execute it directly" 1>&2
    exit 1
fi
HOST_ARCH=$(uname -m)
if [ "$HOST_ARCH" != "x86_64" ] && [ "$HOST_ARCH" != "aarch64" ]; then
    echo "Unsupported architectures: $HOST_ARCH"
    exit 1
fi
cd "$(dirname "$0")" || exit 1
trap umount_clean EXIT
WORK_DIR=$(mktemp -d -t wsa-build-XXXXXXXXXX_) || exit 1
DOWNLOAD_DIR=../download
DOWNLOAD_CONF_NAME=download.list
OUTPUT_DIR=../output
MOUNT_DIR="$WORK_DIR"/system
umount_clean() {
    if [ -d "$MOUNT_DIR" ]; then
        echo "Cleanup Work Directory"
        if [ -d "$MOUNT_DIR/vendor" ]; then
            sudo umount "$MOUNT_DIR"/vendor
        fi
        if [ -d "$MOUNT_DIR/product" ]; then
            sudo umount "$MOUNT_DIR"/product
        fi
        if [ -d "$MOUNT_DIR/system_ext" ]; then
            sudo umount "$MOUNT_DIR"/system_ext
        fi
        sudo umount "$MOUNT_DIR"
        sudo rm -rf "${WORK_DIR:?}"
    else
        rm -rf "${WORK_DIR:?}"
    fi
}
clean_download() {
    if [ -d "$DOWNLOAD_DIR" ]; then
        echo "Cleanup Download Directory"
        if [ "$CLEAN_DOWNLOAD_WSA" ]; then
            rm -f "${WSA_ZIP_PATH:?}"
        fi
        if [ "$CLEAN_DOWNLOAD_MAGISK" ]; then
            rm -f "${MAGISK_PATH:?}"
        fi
        if [ "$CLEAN_DOWNLOAD_GAPPS" ]; then
            rm -f "${GAPPS_PATH:?}"
        fi
    fi
}
abort() {
    echo "Build: an error has occurred, exit"
    if [ -d "$WORK_DIR" ]; then
        umount_clean
    fi
    clean_download
    exit 1
}
trap abort INT TERM

function Gen_Rand_Str {
<<<<<<< HEAD
    head /dev/urandom | tr -dc A-Za-z0-9 | head -c"$1"
=======
    tr -dc 'a-zA-Z0-9' </dev/urandom | fold -w "$1" | head -n 1
>>>>>>> 70bb0fdb
}

default() {
    ARCH=x64
    RELEASE_TYPE=retail
    MAGISK_VER=stable
    GAPPS_BRAND=OpenGApps
    GAPPS_VARIANT=pico
    ROOT_SOL=magisk
}

exit_with_message() {
    echo "ERROR: $1"
    usage
    exit 1
}

ARCH_MAP=(
    "x64"
    "arm64"
)

RELEASE_TYPE_MAP=(
    "retail"
    "RP"
    "WIS"
    "WIF"
)

MAGISK_VER_MAP=(
    "stable"
    "beta"
    "canary"
    "debug"
)

GAPPS_BRAND_MAP=(
    "OpenGApps"
    "MindTheGapps"
    "none"
)

GAPPS_VARIANT_MAP=(
    "super"
    "stock"
    "full"
    "mini"
    "micro"
    "nano"
    "pico"
    "tvstock"
    "tvmini"
)

ROOT_SOL_MAP=(
    "magisk"
    "none"
)
ARR_TO_STR() {
    local arr=("$@")
    local joined
    printf -v joined "%s, " "${arr[@]}"
    echo "${joined%, }"
}
usage() {
    default
    echo "Usage:
    --arch          Architecture of WSA.

                    Possible values: $(ARR_TO_STR "${ARCH_MAP[@]}")
                    Default: $ARCH

    --release-type  Release type of WSA.
                    RP means Release Preview, WIS means Insider Slow, WIF means Insider Fast.

                    Possible values: $(ARR_TO_STR "${RELEASE_TYPE_MAP[@]}")
                    Default: $RELEASE_TYPE

    --magisk-ver    Magisk version.

                    Possible values: $(ARR_TO_STR "${MAGISK_VER_MAP[@]}")
                    Default: $MAGISK_VER

    --gapps-brand   GApps brand.
                    \"none\" for no integration of GApps

                    Possible values: $(ARR_TO_STR "${GAPPS_BRAND_MAP[@]}")
                    Default: $GAPPS_BRAND

    --gapps-variant GApps variant.

                    Possible values: $(ARR_TO_STR "${GAPPS_VARIANT_MAP[@]}")
                    Default: $GAPPS_VARIANT

    --root-sol      Root solution.
                    \"none\" means no root.

                    Possible values: $(ARR_TO_STR "${ROOT_SOL_MAP[@]}")
                    Default: $ROOT_SOL

Additional Options:
    --remove-amazon Remove Amazon Appstore from the system
    --compress      Compress the WSA
    --offline       Build WSA offline
    --magisk-custom Install custom Magisk
    --debug         Debug build mode
    --help          Show this help message and exit

Example:
    ./build.sh --release-type RP --magisk-ver beta --gapps-variant pico --remove-amazon
    ./build.sh --arch arm64 --release-type WIF --gapps-brand MindTheGapps
    ./build.sh --release-type WIS --gapps-brand none
    ./build.sh --offline --gapps-variant pico --magisk-custom
    "
}

ARGUMENT_LIST=(
    "arch:"
    "release-type:"
    "magisk-ver:"
    "gapps-brand:"
    "gapps-variant:"
    "root-sol:"
    "remove-amazon"
    "compress"
    "offline"
    "magisk-custom"
    "debug"
    "help"
)

default

opts=$(
    getopt \
        --longoptions "$(printf "%s," "${ARGUMENT_LIST[@]}")" \
        --name "$(basename "$0")" \
        --options "" \
        -- "$@"
) || exit_with_message "Failed to parse options, please check your input"

eval set --"$opts"
while [[ $# -gt 0 ]]; do
   case "$1" in
        --arch            ) ARCH="$2"; shift 2 ;;
        --release-type    ) RELEASE_TYPE="$2"; shift 2 ;;
        --magisk-ver      ) MAGISK_VER="$2"; shift 2 ;;
        --gapps-brand     ) GAPPS_BRAND="$2"; shift 2 ;;
        --gapps-variant   ) GAPPS_VARIANT="$2"; shift 2 ;;
        --root-sol        ) ROOT_SOL="$2"; shift 2 ;;
        --remove-amazon   ) REMOVE_AMAZON="remove"; shift ;;
        --compress        ) COMPRESS_OUTPUT="yes"; shift ;;
        --offline         ) OFFLINE="on"; shift ;;
        --magisk-custom   ) CUSTOM_MAGISK="debug"; MAGISK_VER=$CUSTOM_MAGISK; shift ;;
        --debug           ) DEBUG="on"; shift ;;
        --help            ) usage; exit 0 ;;
        --                ) shift; break;;
   esac
done

check_list() {
    local input=$1
    local name=$2
    shift
    local arr=("$@")
    local list_count=${#arr[@]}
    for i in "${arr[@]}"; do
        if [ "$input" == "$i" ]; then
            echo "INFO: $name: $input"
            break
        fi
        ((list_count--))
        if (("$list_count" <= 0)); then
            exit_with_message "Invalid $name: $input"
        fi
    done
}

check_list "$ARCH" "Architecture" "${ARCH_MAP[@]}"
check_list "$RELEASE_TYPE" "Release Type" "${RELEASE_TYPE_MAP[@]}"
check_list "$MAGISK_VER" "Magisk Version" "${MAGISK_VER_MAP[@]}"
check_list "$GAPPS_BRAND" "GApps Brand" "${GAPPS_BRAND_MAP[@]}"
check_list "$GAPPS_VARIANT" "GApps Variant" "${GAPPS_VARIANT_MAP[@]}"
check_list "$ROOT_SOL" "Root Solution" "${ROOT_SOL_MAP[@]}"

if [ "$DEBUG" ]; then
    set -x
fi

declare -A RELEASE_NAME_MAP=(["retail"]="Retail" ["RP"]="Release Preview" ["WIS"]="Insider Slow" ["WIF"]="Insider Fast")
RELEASE_NAME=${RELEASE_NAME_MAP[$RELEASE_TYPE]} || abort

echo -e "build: RELEASE_TYPE=$RELEASE_NAME"

WSA_ZIP_PATH=$DOWNLOAD_DIR/wsa-$ARCH-$RELEASE_TYPE.zip
vclibs_PATH=$DOWNLOAD_DIR/vclibs-"$ARCH".appx
xaml_PATH=$DOWNLOAD_DIR/xaml-"$ARCH".appx
MAGISK_PATH=$DOWNLOAD_DIR/magisk-$MAGISK_VER.zip
if [ "$CUSTOM_MAGISK" ]; then
    if [ ! -f "$MAGISK_PATH" ]; then
        echo "Custom Magisk not found, please rename it to magisk-debug.zip and put it in $DOWNLOAD_DIR"
        abort
    fi
fi
if [ "$GAPPS_BRAND" = "OpenGApps" ]; then
    GAPPS_PATH="$DOWNLOAD_DIR"/OpenGApps-$ARCH-$GAPPS_VARIANT.zip
else
    GAPPS_PATH="$DOWNLOAD_DIR"/MindTheGapps-"$ARCH".zip
fi
if [ "$(sudo whoami)" != "root" ]; then
    sudo echo "sudo is required to run this script"
fi
if [ -z "${OFFLINE+x}" ]; then
    trap 'rm -f -- "${DOWNLOAD_DIR:?}/${DOWNLOAD_CONF_NAME}"' EXIT
    echo "Generate Download Links"
    python3 generateWSALinks.py "$ARCH" "$RELEASE_TYPE" "$DOWNLOAD_DIR" "$DOWNLOAD_CONF_NAME" || abort
    if [ -z "${CUSTOM_MAGISK+x}" ]; then
        python3 generateMagiskLink.py "$MAGISK_VER" "$DOWNLOAD_DIR" "$DOWNLOAD_CONF_NAME" || abort
    fi
    if [ "$GAPPS_BRAND" = "OpenGApps" ]; then
        python3 generateGappsLink.py "$ARCH" "$GAPPS_VARIANT" "$DOWNLOAD_DIR" "$DOWNLOAD_CONF_NAME" || abort
    fi

    echo "Download Artifacts"
    if ! aria2c --no-conf --log-level=info --log="$DOWNLOAD_DIR/aria2_download.log" -x16 -s16 -j5 -c -R -m0 --async-dns=false --check-integrity=true --continue=true --allow-overwrite=true --conditional-get=true -d"$DOWNLOAD_DIR" -i"$DOWNLOAD_DIR"/"$DOWNLOAD_CONF_NAME"; then
        echo "We have encountered an error while downloading files."
        exit 1
    fi
else
    declare -A FILES_CHECK_LIST=([WSA_ZIP_PATH]="$WSA_ZIP_PATH" [xaml_PATH]="$xaml_PATH" [vclibs_PATH]="$vclibs_PATH" [MAGISK_PATH]="$MAGISK_PATH")
    for i in "${FILES_CHECK_LIST[@]}"; do
        if [ ! -f "$i" ]; then
            echo "Offline mode: missing [$i]."
            OFFLINE_ERR="1"
        fi
    done
    if [ "$GAPPS_BRAND" != 'none' ]; then
        if [ ! -f "$GAPPS_PATH" ]; then
            echo "Offline mode: missing [$GAPPS_PATH]."
            OFFLINE_ERR="1"
        fi
    fi
    if [ "$OFFLINE_ERR" ]; then
        echo "Offline mode: Some files are missing, please disable offline mode."
        exit 1
    fi
fi

echo "Extract WSA"
if [ -f "$WSA_ZIP_PATH" ]; then
    WSA_WORK_ENV="${WORK_DIR:?}"/ENV
    if [ -f "$WSA_WORK_ENV" ]; then rm -f "${WSA_WORK_ENV:?}"; fi
    export WSA_WORK_ENV
    if ! python3 extractWSA.py "$ARCH" "$WSA_ZIP_PATH" "$WORK_DIR"; then
        echo "Unzip WSA failed, is the download incomplete?"
        CLEAN_DOWNLOAD_WSA=1
        abort
    fi
    echo -e "Extract done\n"
    # shellcheck disable=SC1091
    source "${WORK_DIR:?}/ENV" || abort
else
    echo "The WSA zip package does not exist, is the download incomplete?"
    exit 1
fi
echo "Extract Magisk"

if [ -f "$MAGISK_PATH" ]; then
    if ! python3 extractMagisk.py "$ARCH" "$MAGISK_PATH" "$WORK_DIR"; then
        echo "Unzip Magisk failed, is the download incomplete?"
        CLEAN_DOWNLOAD_MAGISK=1
        abort
    fi
elif [ -z "${CUSTOM_MAGISK+x}" ]; then
    echo "The Magisk zip package does not exist, is the download incomplete?"
    exit 1
else
    echo "The Magisk zip package does not exist, rename it to magisk-debug.zip and put it in the download folder."
    exit 1
fi
echo -e "done\n"

if [ "$GAPPS_BRAND" != 'none' ]; then
    echo "Extract GApps"
    mkdir -p "$WORK_DIR"/gapps || abort
    if [ -f "$GAPPS_PATH" ]; then
        if [ "$GAPPS_BRAND" = "OpenGApps" ]; then
            if ! unzip -p "$GAPPS_PATH" {Core,GApps}/'*.lz' | tar --lzip -C "$WORK_DIR"/gapps -xf - -i --strip-components=2 --exclude='setupwizardtablet-x86_64' --exclude='packageinstallergoogle-all' --exclude='speech-common' --exclude='markup-lib-arm' --exclude='markup-lib-arm64' --exclude='markup-all' --exclude='setupwizarddefault-x86_64' --exclude='pixellauncher-all' --exclude='pixellauncher-common'; then
                echo "Unzip OpenGApps failed, is the download incomplete?"
                CLEAN_DOWNLOAD_GAPPS=1
                abort
            fi
        else
            if ! unzip "$GAPPS_PATH" "system/*" -x "system/addon.d/*" "system/system_ext/priv-app/SetupWizard/*" -d "$WORK_DIR"/gapps; then
                echo "Unzip MindTheGapps failed, package is corrupted?"
                abort
            fi
            mv "$WORK_DIR"/gapps/system/* "$WORK_DIR"/gapps || abort
            rm -rf "${WORK_DIR:?}"/gapps/system || abort
        fi
        cp -r ../"$ARCH"/gapps/* "$WORK_DIR"/gapps || abort
        if [ "$GAPPS_BRAND" = "MindTheGapps" ]; then
            mv "$WORK_DIR"/gapps/priv-app/* "$WORK_DIR"/gapps/system_ext/priv-app || abort
            rm -rf "${WORK_DIR:?}"/gapps/priv-app || abort
        fi
    else
        echo "The $GAPPS_BRAND zip package does not exist."
        abort
    fi
    echo -e "Extract done\n"
fi

echo "Expand images"

e2fsck -yf "$WORK_DIR"/wsa/"$ARCH"/system_ext.img || abort
SYSTEM_EXT_SIZE=$(($(du --apparent-size -sB512 "$WORK_DIR"/wsa/"$ARCH"/system_ext.img | cut -f1) + 20000))
if [ -d "$WORK_DIR"/gapps/system_ext ]; then
    SYSTEM_EXT_SIZE=$(( SYSTEM_EXT_SIZE + $(du --apparent-size -sB512 "$WORK_DIR"/gapps/system_ext | cut -f1) ))
fi
resize2fs "$WORK_DIR"/wsa/"$ARCH"/system_ext.img "$SYSTEM_EXT_SIZE"s || abort

e2fsck -yf "$WORK_DIR"/wsa/"$ARCH"/product.img || abort
PRODUCT_SIZE=$(($(du --apparent-size -sB512 "$WORK_DIR"/wsa/"$ARCH"/product.img | cut -f1) + 20000))
if [ -d "$WORK_DIR"/gapps/product ]; then
    PRODUCT_SIZE=$(( PRODUCT_SIZE + $(du --apparent-size -sB512 "$WORK_DIR"/gapps/product | cut -f1) ))
fi
resize2fs "$WORK_DIR"/wsa/"$ARCH"/product.img "$PRODUCT_SIZE"s || abort

e2fsck -yf "$WORK_DIR"/wsa/"$ARCH"/system.img || abort
SYSTEM_SIZE=$(($(du --apparent-size -sB512 "$WORK_DIR"/wsa/"$ARCH"/system.img | cut -f1) + 20000))
if [ -d "$WORK_DIR"/gapps ]; then
    SYSTEM_SIZE=$(( SYSTEM_SIZE + $(du --apparent-size -sB512 "$WORK_DIR"/gapps | cut -f1) - $(du --apparent-size -sB512 "$WORK_DIR"/gapps/product | cut -f1) ))
    if [ -d "$WORK_DIR"/gapps/system_ext ]; then
        SYSTEM_SIZE=$(( SYSTEM_SIZE - $(du --apparent-size -sB512 "$WORK_DIR"/gapps/system_ext | cut -f1) ))
    fi
fi
if [ -d "$WORK_DIR"/magisk ]; then
    SYSTEM_SIZE=$(( SYSTEM_SIZE + $(du --apparent-size -sB512 "$WORK_DIR"/magisk/magisk | cut -f1) ))
fi
if [ -f "$MAGISK_PATH" ]; then
    SYSTEM_SIZE=$(( SYSTEM_SIZE + $(du --apparent-size -sB512 "$MAGISK_PATH" | cut -f1) ))
fi
if [ -d "../$ARCH/system" ]; then
    SYSTEM_SIZE=$(( SYSTEM_SIZE + $(du --apparent-size -sB512 "../$ARCH/system" | cut -f1) ))
fi
resize2fs "$WORK_DIR"/wsa/"$ARCH"/system.img "$SYSTEM_SIZE"s || abort

e2fsck -yf "$WORK_DIR"/wsa/"$ARCH"/vendor.img || abort
VENDOR_SIZE=$(($(du --apparent-size -sB512 "$WORK_DIR"/wsa/"$ARCH"/vendor.img | cut -f1) + 20000))
resize2fs "$WORK_DIR"/wsa/"$ARCH"/vendor.img "$VENDOR_SIZE"s || abort
echo -e "Expand images done\n"

echo "Mount images"
sudo mkdir "$MOUNT_DIR" || abort
sudo mount -o loop "$WORK_DIR"/wsa/"$ARCH"/system.img "$MOUNT_DIR" || abort
sudo mount -o loop "$WORK_DIR"/wsa/"$ARCH"/vendor.img "$MOUNT_DIR"/vendor || abort
sudo mount -o loop "$WORK_DIR"/wsa/"$ARCH"/product.img "$MOUNT_DIR"/product || abort
sudo mount -o loop "$WORK_DIR"/wsa/"$ARCH"/system_ext.img "$MOUNT_DIR"/system_ext || abort
echo -e "done\n"

if [ "$REMOVE_AMAZON" ]; then
    echo "Remove Amazon AppStore"
    find "${MOUNT_DIR:?}"/product/{etc/permissions,etc/sysconfig,framework,priv-app} | grep -e amazon -e venezia | sudo xargs rm -rf
    echo -e "done\n"
fi

if [ "$ROOT_SOL" = 'magisk' ] || [ "$ROOT_SOL" = '' ]; then
    echo "Integrate Magisk"
    sudo mkdir "$MOUNT_DIR"/sbin
    sudo chcon --reference "$MOUNT_DIR"/init.environ.rc "$MOUNT_DIR"/sbin
    sudo chown root:root "$MOUNT_DIR"/sbin
    sudo chmod 0700 "$MOUNT_DIR"/sbin
    sudo cp "$WORK_DIR"/magisk/magisk/* "$MOUNT_DIR"/sbin/
    sudo cp "$MAGISK_PATH" "$MOUNT_DIR"/sbin/magisk.apk
    sudo tee -a "$MOUNT_DIR"/sbin/loadpolicy.sh <<EOF
#!/system/bin/sh
mkdir -p /data/adb/magisk
cp /sbin/* /data/adb/magisk/
chmod -R 755 /data/adb/magisk
restorecon -R /data/adb/magisk
for module in \$(ls /data/adb/modules); do
    if ! [ -f "/data/adb/modules/\$module/disable" ] && [ -f "/data/adb/modules/\$module/sepolicy.rule" ]; then
        /sbin/magiskpolicy --live --apply "/data/adb/modules/\$module/sepolicy.rule"
    fi
done
EOF

    sudo find "$MOUNT_DIR"/sbin -type f -exec chmod 0755 {} \;
    sudo find "$MOUNT_DIR"/sbin -type f -exec chown root:root {} \;
    sudo find "$MOUNT_DIR"/sbin -type f -exec chcon --reference "$MOUNT_DIR"/product {} \;
    sudo patchelf --replace-needed libc.so "../linker/$HOST_ARCH/libc.so" "$WORK_DIR"/magisk/magiskpolicy || abort
    sudo patchelf --replace-needed libm.so "../linker/$HOST_ARCH/libm.so" "$WORK_DIR"/magisk/magiskpolicy || abort
    sudo patchelf --replace-needed libdl.so "../linker/$HOST_ARCH/libdl.so" "$WORK_DIR"/magisk/magiskpolicy || abort
    sudo patchelf --set-interpreter "../linker/$HOST_ARCH/linker64" "$WORK_DIR"/magisk/magiskpolicy || abort
    chmod +x "$WORK_DIR"/magisk/magiskpolicy || abort
    TMP_PATH=$(Gen_Rand_Str 8)
    echo "/dev/$TMP_PATH(/.*)?    u:object_r:magisk_file:s0" | sudo tee -a "$MOUNT_DIR"/vendor/etc/selinux/vendor_file_contexts
    echo '/data/adb/magisk(/.*)?   u:object_r:magisk_file:s0' | sudo tee -a "$MOUNT_DIR"/vendor/etc/selinux/vendor_file_contexts
    sudo "$WORK_DIR"/magisk/magiskpolicy --load "$MOUNT_DIR"/vendor/etc/selinux/precompiled_sepolicy --save "$MOUNT_DIR"/vendor/etc/selinux/precompiled_sepolicy --magisk "allow * magisk_file lnk_file *" || abort
    SERVER_NAME1=$(Gen_Rand_Str 12)
    SERVER_NAME2=$(Gen_Rand_Str 12)
    SERVER_NAME3=$(Gen_Rand_Str 12)
    SERVER_NAME4=$(Gen_Rand_Str 12)
    sudo tee -a "$MOUNT_DIR"/system/etc/init/hw/init.rc <<EOF
on post-fs-data
    start adbd
    mkdir /dev/$TMP_PATH
    mount tmpfs tmpfs /dev/$TMP_PATH mode=0755
    copy /sbin/magisk64 /dev/$TMP_PATH/magisk64
    chmod 0755 /dev/$TMP_PATH/magisk64
    symlink ./magisk64 /dev/$TMP_PATH/magisk
    symlink ./magisk64 /dev/$TMP_PATH/su
    symlink ./magisk64 /dev/$TMP_PATH/resetprop
    copy /sbin/magisk32 /dev/$TMP_PATH/magisk32
    chmod 0755 /dev/$TMP_PATH/magisk32
    copy /sbin/magiskinit /dev/$TMP_PATH/magiskinit
    chmod 0755 /dev/$TMP_PATH/magiskinit
    copy /sbin/magiskpolicy /dev/$TMP_PATH/magiskpolicy
    chmod 0755 /dev/$TMP_PATH/magiskpolicy
    mkdir /dev/$TMP_PATH/.magisk 700
    mkdir /dev/$TMP_PATH/.magisk/mirror 700
    mkdir /dev/$TMP_PATH/.magisk/block 700
    copy /sbin/magisk.apk /dev/$TMP_PATH/stub.apk
    rm /dev/.magisk_unblock
    start $SERVER_NAME1
    start $SERVER_NAME2
    wait /dev/.magisk_unblock 40
    rm /dev/.magisk_unblock

service $SERVER_NAME1 /system/bin/sh /sbin/loadpolicy.sh
    user root
    seclabel u:r:magisk:s0
    oneshot

service $SERVER_NAME2 /dev/$TMP_PATH/magisk --post-fs-data
    user root
    seclabel u:r:magisk:s0
    oneshot

service $SERVER_NAME3 /dev/$TMP_PATH/magisk --service
    class late_start
    user root
    seclabel u:r:magisk:s0
    oneshot

on property:sys.boot_completed=1
    mkdir /data/adb/magisk 755
    copy /sbin/magisk.apk /data/adb/magisk/magisk.apk
    start $SERVER_NAME4

service $SERVER_NAME4 /dev/$TMP_PATH/magisk --boot-complete
    user root
    seclabel u:r:magisk:s0
    oneshot
EOF
    echo -e "Integrate Magisk done\n"
fi

echo "Merge Language Resources"
cp "$WORK_DIR"/wsa/"$ARCH"/resources.pri "$WORK_DIR"/wsa/pri/en-us.pri
cp "$WORK_DIR"/wsa/"$ARCH"/AppxManifest.xml "$WORK_DIR"/wsa/xml/en-us.xml
tee "$WORK_DIR"/wsa/priconfig.xml <<EOF
<?xml version="1.0" encoding="UTF-8" standalone="yes"?>
<resources targetOsVersion="10.0.0" majorVersion="1">
<index root="\" startIndexAt="\">
    <indexer-config type="folder" foldernameAsQualifier="true" filenameAsQualifier="true" qualifierDelimiter="."/>
    <indexer-config type="PRI"/>
</index>
</resources>
EOF
wine64 ../wine/"$HOST_ARCH"/makepri.exe new /pr "$WORK_DIR"/wsa/pri /in MicrosoftCorporationII.WindowsSubsystemForAndroid /cf "$WORK_DIR"/wsa/priconfig.xml /of "$WORK_DIR"/wsa/"$ARCH"/resources.pri /o
sed -i -zE "s/<Resources.*Resources>/<Resources>\n$(cat "$WORK_DIR"/wsa/xml/* | grep -Po '<Resource [^>]*/>' | sed ':a;N;$!ba;s/\n/\\n/g' | sed 's/\$/\\$/g' | sed 's/\//\\\//g')\n<\/Resources>/g" "$WORK_DIR"/wsa/"$ARCH"/AppxManifest.xml
echo -e "Merge Language Resources done\n"

echo "Add extra packages"
sudo cp -r ../"$ARCH"/system/* "$MOUNT_DIR" || abort
find ../"$ARCH"/system/system/priv-app/ -maxdepth 1 -mindepth 1 -printf '%P\n' | xargs -I dir sudo find "$MOUNT_DIR"/system/priv-app/dir -type d -exec chmod 0755 {} \;
find ../"$ARCH"/system/system/priv-app/ -maxdepth 1 -mindepth 1 -printf '%P\n' | xargs -I dir sudo find "$MOUNT_DIR"/system/priv-app/dir -type f -exec chmod 0644 {} \;
find ../"$ARCH"/system/system/priv-app/ -maxdepth 1 -mindepth 1 -printf '%P\n' | xargs -I dir sudo find "$MOUNT_DIR"/system/priv-app/dir -exec chown root:root {} \;
find ../"$ARCH"/system/system/priv-app/ -maxdepth 1 -mindepth 1 -printf '%P\n' | xargs -I dir sudo find "$MOUNT_DIR"/system/priv-app/dir -exec chcon --reference="$MOUNT_DIR"/system/priv-app {} \;
find ../"$ARCH"/system/system/etc/permissions/ -maxdepth 1 -mindepth 1 -printf '%P\n' | xargs -I file sudo find "$MOUNT_DIR"/system/etc/permissions/file -type f -exec chmod 0644 {} \;
find ../"$ARCH"/system/system/etc/permissions/ -maxdepth 1 -mindepth 1 -printf '%P\n' | xargs -I file sudo find "$MOUNT_DIR"/system/etc/permissions/file -exec chown root:root {} \;
find ../"$ARCH"/system/system/etc/permissions/ -maxdepth 1 -mindepth 1 -printf '%P\n' | xargs -I file sudo find "$MOUNT_DIR"/system/etc/permissions/file -type f -exec chcon --reference="$MOUNT_DIR"/system/etc/permissions/platform.xml {} \;
echo -e "Add extra packages done\n"

if [ "$GAPPS_BRAND" != 'none' ]; then
    echo "Integrate GApps"

    find "$WORK_DIR/gapps/" -mindepth 1 -type d -exec sudo chmod 0755 {} \;
    find "$WORK_DIR/gapps/" -mindepth 1 -type d -exec sudo chown root:root {} \;
    file_list="$(find "$WORK_DIR/gapps/" -mindepth 1 -type f | cut -d/ -f5-)"
    for file in $file_list; do
        sudo chown root:root "$WORK_DIR/gapps/${file}"
        sudo chmod 0644 "$WORK_DIR/gapps/${file}"
    done

    if [ "$GAPPS_BRAND" = "OpenGApps" ]; then
        find "$WORK_DIR"/gapps/ -maxdepth 1 -mindepth 1 -type d -not -path '*product' -exec sudo cp --preserve=all -r {} "$MOUNT_DIR"/system \; || abort
    elif [ "$GAPPS_BRAND" = "MindTheGapps" ]; then
        sudo cp --preserve=all -r "$WORK_DIR"/gapps/system_ext/* "$MOUNT_DIR"/system_ext/ || abort
        if [ -e "$MOUNT_DIR"/system_ext/priv-app/SetupWizard ]; then
            rm -rf "${MOUNT_DIR:?}/system_ext/priv-app/Provision"
        fi
    fi
    sudo cp --preserve=all -r "$WORK_DIR"/gapps/product/* "$MOUNT_DIR"/product || abort

    find "$WORK_DIR"/gapps/product/overlay -maxdepth 1 -mindepth 1 -printf '%P\n' | xargs -I file sudo find "$MOUNT_DIR"/product/overlay/file -type f -exec chcon --reference="$MOUNT_DIR"/product/overlay/FontNotoSerifSource/FontNotoSerifSourceOverlay.apk {} \;

    if [ "$GAPPS_BRAND" = "OpenGApps" ]; then
        find "$WORK_DIR"/gapps/app/ -maxdepth 1 -mindepth 1 -printf '%P\n' | xargs -I dir sudo find "$MOUNT_DIR"/system/app/dir -type d -exec chcon --reference="$MOUNT_DIR"/system/app {} \;
        find "$WORK_DIR"/gapps/framework/ -maxdepth 1 -mindepth 1 -printf '%P\n' | xargs -I dir sudo find "$MOUNT_DIR"/system/framework/dir -type d -exec chcon --reference="$MOUNT_DIR"/system/framework {} \;
        find "$WORK_DIR"/gapps/priv-app/ -maxdepth 1 -mindepth 1 -printf '%P\n' | xargs -I dir sudo find "$MOUNT_DIR"/system/priv-app/dir -type d -exec chcon --reference="$MOUNT_DIR"/system/priv-app {} \;
        find "$WORK_DIR"/gapps/app/ -maxdepth 1 -mindepth 1 -printf '%P\n' | xargs -I file sudo find "$MOUNT_DIR"/system/app/file -type f -exec chcon --reference="$MOUNT_DIR"/system/app/KeyChain/KeyChain.apk {} \;
        find "$WORK_DIR"/gapps/framework/ -maxdepth 1 -mindepth 1 -printf '%P\n' | xargs -I file sudo find "$MOUNT_DIR"/system/framework/file -type f -exec chcon --reference="$MOUNT_DIR"/system/framework/ext.jar {} \;
        find "$WORK_DIR"/gapps/priv-app/ -maxdepth 1 -mindepth 1 -printf '%P\n' | xargs -I file sudo find "$MOUNT_DIR"/system/priv-app/file -type f -exec chcon --reference="$MOUNT_DIR"/system/priv-app/Shell/Shell.apk {} \;
        find "$WORK_DIR"/gapps/etc/ -maxdepth 1 -mindepth 1 -printf '%P\n' | xargs -I dir sudo find "$MOUNT_DIR"/system/etc/dir -type d -exec chcon --reference="$MOUNT_DIR"/system/etc/permissions {} \;
        find "$WORK_DIR"/gapps/etc/ -maxdepth 1 -mindepth 1 -printf '%P\n' | xargs -I dir sudo find "$MOUNT_DIR"/system/etc/dir -type f -exec chcon --reference="$MOUNT_DIR"/system/etc/permissions {} \;
    else
        find "$WORK_DIR"/gapps/product/app/ -maxdepth 1 -mindepth 1 -printf '%P\n' | xargs -I item sudo find "$MOUNT_DIR"/product/app/item -type d -exec chcon --reference="$MOUNT_DIR"/product/app {} \;
        find "$WORK_DIR"/gapps/product/etc/ -maxdepth 1 -mindepth 1 -printf '%P\n' | xargs -I item sudo find "$MOUNT_DIR"/product/etc/item -type d -exec chcon --reference="$MOUNT_DIR"/product/etc {} \;
        find "$WORK_DIR"/gapps/product/priv-app/ -maxdepth 1 -mindepth 1 -printf '%P\n' | xargs -I item sudo find "$MOUNT_DIR"/product/priv-app/item -type d -exec chcon --reference="$MOUNT_DIR"/product/priv-app {} \;
        find "$WORK_DIR"/gapps/product/framework/ -maxdepth 1 -mindepth 1 -printf '%P\n' | xargs -I item sudo find "$MOUNT_DIR"/product/framework/item -type d -exec chcon --reference="$MOUNT_DIR"/product/framework {} \;

        find "$WORK_DIR"/gapps/product/app/ -maxdepth 1 -mindepth 1 -printf '%P\n' | xargs -I item sudo find "$MOUNT_DIR"/product/app/item -type f -exec chcon --reference="$MOUNT_DIR"/product/app/HomeApp/HomeApp.apk {} \;
        find "$WORK_DIR"/gapps/product/etc/ -maxdepth 1 -mindepth 1 -printf '%P\n' | xargs -I item sudo find "$MOUNT_DIR"/product/etc/item -type f -exec chcon --reference="$MOUNT_DIR"/product/etc/permissions/com.android.settings.intelligence.xml {} \;
        find "$WORK_DIR"/gapps/product/priv-app/ -maxdepth 1 -mindepth 1 -printf '%P\n' | xargs -I item sudo find "$MOUNT_DIR"/product/priv-app/item -type f -exec chcon --reference="$MOUNT_DIR"/product/priv-app/SettingsIntelligence/SettingsIntelligence.apk {} \;
        find "$WORK_DIR"/gapps/product/framework/ -maxdepth 1 -mindepth 1 -printf '%P\n' | xargs -I item sudo find "$MOUNT_DIR"/product/framework/item -type f -exec chcon --reference="$MOUNT_DIR"/product/etc/permissions/com.android.settings.intelligence.xml {} \;
        find "$WORK_DIR"/gapps/system_ext/etc/permissions/ -maxdepth 1 -mindepth 1 -printf '%P\n' | xargs -I file sudo find "$MOUNT_DIR"/system_ext/etc/permissions/file -type f -exec chcon --reference="$MOUNT_DIR"/system_ext/etc/permissions/com.android.systemui.xml {} \;

        sudo chcon --reference="$MOUNT_DIR"/product/lib64/libjni_eglfence.so "$MOUNT_DIR"/product/lib
        find "$WORK_DIR"/gapps/product/lib/ -maxdepth 1 -mindepth 1 -printf '%P\n' | xargs -I file sudo find "$MOUNT_DIR"/product/lib/file -exec chcon --reference="$MOUNT_DIR"/product/lib64/libjni_eglfence.so {} \;
        find "$WORK_DIR"/gapps/product/lib64/ -maxdepth 1 -mindepth 1 -printf '%P\n' | xargs -I file sudo find "$MOUNT_DIR"/product/lib64/file -type f -exec chcon --reference="$MOUNT_DIR"/product/lib64/libjni_eglfence.so {} \;
        find "$WORK_DIR"/gapps/system_ext/priv-app/ -maxdepth 1 -mindepth 1 -printf '%P\n' | xargs -I dir sudo find "$MOUNT_DIR"/system_ext/priv-app/dir -type d -exec chcon --reference="$MOUNT_DIR"/system_ext/priv-app {} \;
        find "$WORK_DIR"/gapps/system_ext/etc/ -maxdepth 1 -mindepth 1 -printf '%P\n' | xargs -I dir sudo find "$MOUNT_DIR"/system_ext/etc/dir -type d -exec chcon --reference="$MOUNT_DIR"/system_ext/etc {} \;
        find "$WORK_DIR"/gapps/system_ext/priv-app/ -maxdepth 1 -mindepth 1 -printf '%P\n' | xargs -I dir sudo find "$MOUNT_DIR"/system_ext/priv-app/dir -type f -exec chcon --reference="$MOUNT_DIR"/system_ext/priv-app/Settings/Settings.apk {} \;
    fi

    sudo patchelf --replace-needed libc.so "../linker/$HOST_ARCH/libc.so" "$WORK_DIR"/magisk/magiskpolicy || abort
    sudo patchelf --replace-needed libm.so "../linker/$HOST_ARCH/libm.so" "$WORK_DIR"/magisk/magiskpolicy || abort
    sudo patchelf --replace-needed libdl.so "../linker/$HOST_ARCH/libdl.so" "$WORK_DIR"/magisk/magiskpolicy || abort
    sudo patchelf --set-interpreter "../linker/$HOST_ARCH/linker64" "$WORK_DIR"/magisk/magiskpolicy || abort
    chmod +x "$WORK_DIR"/magisk/magiskpolicy || abort
    sudo "$WORK_DIR"/magisk/magiskpolicy --load "$MOUNT_DIR"/vendor/etc/selinux/precompiled_sepolicy --save "$MOUNT_DIR"/vendor/etc/selinux/precompiled_sepolicy "allow gmscore_app gmscore_app vsock_socket { create connect write read }" "allow gmscore_app device_config_runtime_native_boot_prop file read" "allow gmscore_app system_server_tmpfs dir search" "allow gmscore_app system_server_tmpfs file open" || abort
    echo -e "Integrate GApps done\n"
fi

if [ "$GAPPS_BRAND" != 'none' ]; then
    echo "Fix GApps prop"
    sudo python3 fixGappsProp.py "$MOUNT_DIR" || abort
    echo -e "done\n"
fi

echo "Umount images"
sudo find "$MOUNT_DIR" -exec touch -amt 200901010000.00 {} \; >/dev/null 2>&1
sudo umount "$MOUNT_DIR"/vendor
sudo umount "$MOUNT_DIR"/product
sudo umount "$MOUNT_DIR"/system_ext
sudo umount "$MOUNT_DIR"
echo -e "done\n"

echo "Shrink images"
e2fsck -yf "$WORK_DIR"/wsa/"$ARCH"/system.img || abort
resize2fs -M "$WORK_DIR"/wsa/"$ARCH"/system.img || abort
e2fsck -yf "$WORK_DIR"/wsa/"$ARCH"/vendor.img || abort
resize2fs -M "$WORK_DIR"/wsa/"$ARCH"/vendor.img || abort
e2fsck -yf "$WORK_DIR"/wsa/"$ARCH"/product.img || abort
resize2fs -M "$WORK_DIR"/wsa/"$ARCH"/product.img || abort
e2fsck -yf "$WORK_DIR"/wsa/"$ARCH"/system_ext.img || abort
resize2fs -M "$WORK_DIR"/wsa/"$ARCH"/system_ext.img || abort
echo -e "Shrink images done\n"

echo "Remove signature and add scripts"
sudo rm -rf "${WORK_DIR:?}"/wsa/"$ARCH"/\[Content_Types\].xml "$WORK_DIR"/wsa/"$ARCH"/AppxBlockMap.xml "$WORK_DIR"/wsa/"$ARCH"/AppxSignature.p7x "$WORK_DIR"/wsa/"$ARCH"/AppxMetadata || abort
cp "$vclibs_PATH" "$xaml_PATH" "$WORK_DIR"/wsa/"$ARCH" || abort
tee "$WORK_DIR"/wsa/"$ARCH"/Install.ps1 <<EOF
# Automated Install script by Midonei
# http://github.com/doneibcn
function Test-Administrator {
    [OutputType([bool])]
    param()
    process {
        [Security.Principal.WindowsPrincipal]\$user = [Security.Principal.WindowsIdentity]::GetCurrent();
        return \$user.IsInRole([Security.Principal.WindowsBuiltinRole]::Administrator);
    }
}

function Finish {
    Clear-Host
    Start-Process "wsa://com.topjohnwu.magisk"
    Start-Process "wsa://com.android.vending"
}

if (-not (Test-Administrator)) {
    Set-ExecutionPolicy -Scope CurrentUser -ExecutionPolicy Bypass -Force
    \$proc = Start-Process -PassThru -WindowStyle Hidden -Verb RunAs powershell.exe -Args "-executionpolicy bypass -command Set-Location '\$PSScriptRoot'; &'\$PSCommandPath' EVAL"
    \$proc.WaitForExit()
    if (\$proc.ExitCode -ne 0) {
        Clear-Host
        Write-Warning "Failed to launch start as Administrator\`r\`nPress any key to exit"
        \$null = \$Host.UI.RawUI.ReadKey('NoEcho,IncludeKeyDown');
    }
    exit
}
elseif ((\$args.Count -eq 1) -and (\$args[0] -eq "EVAL")) {
    Start-Process powershell.exe -Args "-executionpolicy bypass -command Set-Location '\$PSScriptRoot'; &'\$PSCommandPath'"
    exit
}

if (((Test-Path -Path $(find "$WORK_DIR"/wsa/"$ARCH" -maxdepth 1 -mindepth 1 -printf "\"%P\"\n" | paste -sd "," -)) -eq \$false).Count) {
    Write-Error "Some files are missing in the folder. Please try to build again. Press any key to exist"
    \$null = \$Host.UI.RawUI.ReadKey('NoEcho,IncludeKeyDown')
    exit 1
}

reg add "HKEY_LOCAL_MACHINE\SOFTWARE\Microsoft\Windows\CurrentVersion\AppModelUnlock" /t REG_DWORD /f /v "AllowDevelopmentWithoutDevLicense" /d "1"

\$VMP = Get-WindowsOptionalFeature -Online -FeatureName 'VirtualMachinePlatform'
if (\$VMP.State -ne "Enabled") {
    Enable-WindowsOptionalFeature -Online -NoRestart -FeatureName 'VirtualMachinePlatform'
    Clear-Host
    Write-Warning "Need restart to enable virtual machine platform\`r\`nPress y to restart or press any key to exit"
    \$key = \$Host.UI.RawUI.ReadKey('NoEcho,IncludeKeyDown')
    If ("y" -eq \$key.Character) {
        Restart-Computer -Confirm
    }
    Else {
        exit 1
    }
}

Add-AppxPackage -ForceApplicationShutdown -ForceUpdateFromAnyVersion -Path vclibs-$ARCH.appx
Add-AppxPackage -ForceApplicationShutdown -ForceUpdateFromAnyVersion -Path xaml-$ARCH.appx

\$Installed = \$null
\$Installed = Get-AppxPackage -Name 'MicrosoftCorporationII.WindowsSubsystemForAndroid'

If ((\$null -ne \$Installed) -and (-not (\$Installed.IsDevelopmentMode))) {
    Clear-Host
    Write-Warning "There is already one installed WSA. Please uninstall it first.\`r\`nPress y to uninstall existing WSA or press any key to exit"
    \$key = \$Host.UI.RawUI.ReadKey('NoEcho,IncludeKeyDown')
    If ("y" -eq \$key.Character) {
        Remove-AppxPackage -Package \$Installed.PackageFullName
    }
    Else {
        exit 1
    }
}
Clear-Host
Write-Host "Installing MagiskOnWSA..."
Stop-Process -Name "wsaclient" -ErrorAction "silentlycontinue"
Add-AppxPackage -ForceApplicationShutdown -ForceUpdateFromAnyVersion -Register .\AppxManifest.xml
if (\$?) {
    Finish
}
Elseif (\$null -ne \$Installed) {
    Clear-Host
    Write-Host "Failed to update, try to uninstall existing installation while preserving userdata..."
    Remove-AppxPackage -PreserveApplicationData -Package \$Installed.PackageFullName
    Add-AppxPackage -ForceApplicationShutdown -ForceUpdateFromAnyVersion -Register .\AppxManifest.xml
    if (\$?) {
        Finish
    }
}
Write-Host "All Done\`r\`nPress any key to exit"
\$null = \$Host.UI.RawUI.ReadKey('NoEcho,IncludeKeyDown')
EOF
echo -e "Remove signature and add scripts done\n"

echo "Generate info"

if [[ "$ROOT_SOL" = "none" ]]; then
    name1=""
elif [[ "$ROOT_SOL" = "" ]]; then
    name1="-with-magisk-$MAGISK_VER"
else
    name1="-with-$ROOT_SOL-$MAGISK_VER"
fi
if [ "$GAPPS_BRAND" = "none" ]; then
    name2="-NoGApps"
else
    if [ "$GAPPS_BRAND" = "OpenGApps" ]; then
        name2="-$GAPPS_BRAND-${GAPPS_VARIANT}"
    else
        name2="-$GAPPS_BRAND"
    fi
    if [ "$GAPPS_BRAND" = "OpenGApps" ] && [ "$DEBUG" ]; then
        echo ":warning: Since OpenGApps doesn't officially support Android 12.1 yet, lock the variant to pico!"
    fi
fi
artifact_name="WSA${name1}${name2}_${WSA_VER}_${ARCH}_${WSA_REL}"
echo "$artifact_name"
echo -e "\nFinishing building...."
if [ -f "$OUTPUT_DIR" ]; then
    sudo rm -rf "${OUTPUT_DIR:?}"
fi
if [ ! -d "$OUTPUT_DIR" ]; then
    mkdir -p "$OUTPUT_DIR"
fi
if [ "$COMPRESS_OUTPUT" ]; then
    rm -f "${OUTPUT_DIR:?}"/"$artifact_name.7z" || abort
    7z a "$OUTPUT_DIR"/"$artifact_name.7z" "$WORK_DIR/wsa/$ARCH/" || abort
else
    rm -rf "${OUTPUT_DIR:?}/${artifact_name}" || abort
    mv "$WORK_DIR"/wsa/"$ARCH" "$OUTPUT_DIR/$artifact_name" || abort
fi
echo -e "done\n"

echo "Cleanup Work Directory"
sudo rm -rf "${WORK_DIR:?}"
echo "done"<|MERGE_RESOLUTION|>--- conflicted
+++ resolved
@@ -77,11 +77,7 @@
 trap abort INT TERM
 
 function Gen_Rand_Str {
-<<<<<<< HEAD
     head /dev/urandom | tr -dc A-Za-z0-9 | head -c"$1"
-=======
-    tr -dc 'a-zA-Z0-9' </dev/urandom | fold -w "$1" | head -n 1
->>>>>>> 70bb0fdb
 }
 
 default() {
