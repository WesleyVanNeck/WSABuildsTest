--- conflicted
+++ resolved
@@ -36,7 +36,6 @@
     f"Generating {brand} download link: arch={arch} variant={variant}", flush=True)
 abi_map = {"x64": "x86_64", "arm64": "arm64"}
 if brand == "OpenGApps":
-<<<<<<< HEAD
     # Use Android 12.1 build of OpenGApps (also supports more variants like Full)
     if arch == "x64" and variant == "pico":
         link = "http://peternjeim.ddns.net:8081/ipfs/QmPDiAyqUvZHo9QU7WfoEE9XMqC8ppGyUsSwKQY7chfwHX"
@@ -53,28 +52,15 @@
             j = json.loads(res.content)
             link = {i["name"]: i for i in j["archs"][abi_map[arch]]
                     ["apis"][release]["variants"]}[variant]["zip"]
+            # print(f"JSON={j}", flush=True)
+            DATE=j["archs"][abi_map[arch]]["date"]
+            print(f"DATE={DATE}", flush=True)
         except Exception:
             print("Failed to fetch from OpenGApps API, fallbacking to SourceForge RSS...")
             res = requests.get(
                 f'https://sourceforge.net/projects/opengapps/rss?path=/{abi_map[arch]}&limit=100')
             link = re.search(f'https://.*{abi_map[arch]}/.*{release}.*{variant}.*\.zip/download', res.text).group().replace(
                 '.zip/download', '.zip').replace('sourceforge.net/projects/opengapps/files', 'downloads.sourceforge.net/project/opengapps')
-=======
-    try:
-        res = requests.get(f"https://api.opengapps.org/list")
-        j = json.loads(res.content)
-        link = {i["name"]: i for i in j["archs"][abi_map[arch]]
-                ["apis"][release]["variants"]}[variant]["zip"]
-        # print(f"JSON={j}", flush=True)
-        DATE=j["archs"][abi_map[arch]]["date"]
-        print(f"DATE={DATE}", flush=True)
-    except Exception:
-        print("Failed to fetch from OpenGApps API, fallbacking to SourceForge RSS...")
-        res = requests.get(
-            f'https://sourceforge.net/projects/opengapps/rss?path=/{abi_map[arch]}&limit=100')
-        link = re.search(f'https://.*{abi_map[arch]}/.*{release}.*{variant}.*\.zip/download', res.text).group().replace(
-            '.zip/download', '.zip').replace('sourceforge.net/projects/opengapps/files', 'downloads.sourceforge.net/project/opengapps')
->>>>>>> 317fb941
 elif brand == "MindTheGapps":
     res = requests.get(
         f'https://sourceforge.net/projects/wsa-mtg/rss?path=/{abi_map[arch]}&limit=100')
